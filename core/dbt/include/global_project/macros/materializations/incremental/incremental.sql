--- conflicted
+++ resolved
@@ -73,13 +73,9 @@
 
      {%- endcall -%}
 
-<<<<<<< HEAD
      {{ dbt__default_has_schema_changed(on_schema_change_fail, old_relation, tmp_relation) }}
 
-     {{ adapter.expand_target_column_types(temp_table=tmp_identifier,
-=======
      {{ adapter.expand_target_column_types(from_relation=tmp_relation,
->>>>>>> cdc21fbf
                                            to_relation=target_relation) }}
 
      {%- call statement('main') -%}
