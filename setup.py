--- conflicted
+++ resolved
@@ -29,13 +29,8 @@
     'sqlparse==0.1.19',
     'networkx==1.11',
     'csvkit==0.9.1',
-<<<<<<< HEAD
-    'paramiko==2.0.1',
-    'sshtunnel==0.0.8.2',
     'snowplow-tracker==0.7.2',
-=======
     #'paramiko==2.0.1',
     #'sshtunnel==0.0.8.2'
->>>>>>> 00eaad04
   ],
 )